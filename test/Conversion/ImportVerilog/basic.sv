--- conflicted
+++ resolved
@@ -1191,8 +1191,6 @@
     // CHECK: moore.blocking_assign %b, [[TMP2]]
     b = struct0.b;
 
-<<<<<<< HEAD
-=======
     //===------------------------------------------------------------------===//
     // Assignment Patterns
 
@@ -1251,7 +1249,6 @@
     // CHECK: moore.array_create [[TMP3]], [[TMP3]], [[TMP3]] : !moore.uarray<6 x i4>, !moore.uarray<6 x i4>, !moore.uarray<6 x i4> -> uarray<3 x uarray<6 x i4>>
     arr = '{3{'{2{4'd1, 4'd2, 4'd3}}}};
  
->>>>>>> eef76ca7
     //===------------------------------------------------------------------===//
     // Builtin Functions
 
